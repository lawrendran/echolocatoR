--- conflicted
+++ resolved
@@ -1433,12 +1433,9 @@
                            LD_matrix=NULL,
                            fillNA=0,
                            LD_format="matrix"){
-<<<<<<< HEAD
   if(any(c("r","r2") %in% colnames(finemap_dat)) ){
     finemap_dat <- dplyr::select(finemap_dat, -c(r,r2))
   }
-=======
->>>>>>> 5b0ad13b
   if(LD_format=="matrix"){
     LD_SNP <- subset(finemap_dat, leadSNP==T)$SNP
     if(is.null(LD_matrix)){
@@ -1447,24 +1444,23 @@
       dat <- finemap_dat
     } else {
       print("GGBIO:: LD_matrix detected. Coloring SNPs by LD with lead SNP.")
-<<<<<<< HEAD
-      LD_sub <- data.frame(SNP = row.names(LD_matrix),
-                           LD_matrix[,LD_SNP]) %>%
-        `colnames<-`(c(LD_SNP,"SNP")) %>%
-        # subset(select = -c(r,r2)) %>%
-        data.table::as.data.table() %>%
-=======
+
+#       LD_sub <- data.frame(SNP = row.names(LD_matrix),
+#                            LD_matrix[,LD_SNP]) %>%
+#         `colnames<-`(c(LD_SNP,"SNP")) %>%
+#         # subset(select = -c(r,r2))  %>%  data.table::as.data.table()
+
       LD_sub <- subset(LD_matrix, select=LD_SNP) %>%
         # subset(select = -c(r,r2)) %>%
         data.table::as.data.table(keep.rownames = T) %>%
->>>>>>> 5b0ad13b
         `colnames<-`(c("SNP","r")) %>%
-        dplyr::mutate(r2 = r^2)
+        dplyr::mutate(r2 = r^2) %>%
+        data.table::as.data.table()
+
       dat <- data.table::merge.data.table(finemap_dat, LD_sub,
                                           by = "SNP",
                                           all.x = T)
     }
-<<<<<<< HEAD
   }
   if(LD_format=="df"){
     dat <-  data.table::merge.data.table(finemap_dat,
@@ -1473,16 +1469,6 @@
                                          by.y= "snp2")
     dat$r2 <- dat$r^2
   }
-=======
-  }
-  if(LD_format=="df"){
-    dat <-  data.table::merge.data.table(finemap_dat,
-                                         LD_matrix,
-                                         by.x = "SNP",
-                                         by.y= "snp2")
-    dat$r2 <- dat$r^2
-  }
->>>>>>> 5b0ad13b
 
   if(fillNA!=F){
     dat$r <- tidyr::replace_na(dat$r, fillNA)
